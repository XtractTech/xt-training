--- conflicted
+++ resolved
@@ -36,7 +36,6 @@
     on_exit = getattr(config, 'train_exit', functional.train_exit)
     use_nni = getattr(config, 'use_nni', False)
 
-<<<<<<< HEAD
     functional.train(
         save_dir,
         train_loader,
@@ -51,81 +50,4 @@
         eval_metrics,
         on_exit,
         use_nni
-    )
-=======
-    device = torch.device('cuda:0' if torch.cuda.is_available() else 'cpu')
-    print('Running on device: {}'.format(device))
-    if hasattr(loss_fn, 'weight') and loss_fn.weight is not None:
-        loss_fn.weight = loss_fn.weight.to(device)
-    model = model.to(device)
-
-    # Create tensorboard writer
-    writer = SummaryWriter(save_dir, flush_secs=30)
-
-    # Define model runner
-    runner = Runner(
-        model, loss_fn, optimizer, scheduler, batch_metrics=eval_metrics,
-        device=device, writer=writer, is_batch_scheduler=is_batch_scheduler
-    )
-
-    if test_loaders:
-        print('\n\nInitial')
-        print('-' * 10)
-        model.eval()
-        for loader_name, loader in test_loaders.items():
-            runner(loader, loader_name)
-
-    best_loss = 1e12
-    if val_loader:
-        model.eval()
-        runner(val_loader, 'valid')
-        best_loss = runner.loss()
-
-    if tokenizer:
-        tokenizer.save_pretrained(save_dir)
-    runner.save_model(save_dir, is_best=True)
-
-    try:
-        for epoch in range(epochs):
-            print('\nEpoch {}/{}'.format(epoch + 1, config.epochs))
-            print('-' * 10) 
-
-            if hasattr(model, 'update') and callable(model.update):
-                model.update(epoch + 1)
-
-            model.train()
-            runner(train_loader, 'train')
-
-            if val_loader:
-                model.eval()
-                runner(val_loader, 'valid')
-                metrics_dict = {k:v.item() for k,v in runner.latest['metrics'].items()}
-                if use_nni:
-                    nni.report_intermediate_result({'default':runner.loss().item(),**metrics_dict})
-
-            if runner.loss() < best_loss:
-                runner.save_model(save_dir, is_best=True)
-                best_loss = runner.loss()
-                print(f'Saved new best: {best_loss:.4}')
-            else:
-                runner.save_model(save_dir, is_best=False)
-
-        if use_nni:
-            metrics_dict = {k:v.item() for k,v in runner.latest['metrics'].items()}
-            nni.report_final_result({'default':best_loss.item(),**metrics_dict})
-    
-    # Allow safe interruption of training loop
-    except KeyboardInterrupt:
-        print('\n\nExiting with honour\n')
-        pass
-
-    except Exception as e:
-        print('\n\nDishonourable exit\n')
-        raise e
-
-    on_exit(config, runner, save_dir)
-
-    writer.close()
-    tee.flush()
-    tee.close()
->>>>>>> 85c713e2
+    )